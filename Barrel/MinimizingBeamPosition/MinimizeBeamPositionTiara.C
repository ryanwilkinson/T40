/*
This code is used to minimise the position of the beam spot
from observing the inelastic channel in the barrel at a specific energy

input:
1. Angle of emission
(typically from an inelastic kinematic line calculation
at the right beam energy)
2. text file of the observed
strip angle fwhm_angle

3. Set the reaction parameters (global variable)

*/

// ROOT headers
#include "TROOT.h"
#include "TSystem.h"
#include "TFile.h"
#include "TTree.h"
#include "TF1.h"
#include "TString.h"
#include "TH1F.h"
#include "TH2F.h"
#include "TH3F.h"
#include "TNtuple.h"
#include "TCanvas.h"
#include "TGraph.h"
#include "TGraphErrors.h"
#include "TGraphAsymmErrors.h"
#include "TVector3.h"
#include "TMath.h"
#include "Math/Minimizer.h"
#include "Math/Factory.h"
#include "Math/Functor.h"
#include "TLine.h"
#include "TEllipse.h"

// C++ headers
#include <iostream>
#include <fstream>
#include <cmath>
#include <math.h>
#include <vector>
#include <string>

//NPTool headers
#include "NPGlobalSystemOfUnits.h"
#include "NPPhysicalConstants.h"
#include "NPReaction.h"
#include "NPEnergyLoss.h"


#ifdef NP_SYSTEM_OF_UNITS_H
using namespace NPUNITS;
#endif

using namespace::std;


class clsLine3D{
	//members
  public:
	TVector3 fPoint; // point on the line
	TVector3 fDir; // directing vector

	public:
	//functions
	clsLine3D(TVector3 p,TVector3 l){
		fDir = l;
		fPoint = p;
		}
	~clsLine3D();


	TVector3 GetPoint(double t){
		return (t*fDir+fPoint);
		}


	double GetPointLineDistance(TVector3 p){
	  TVector3 v1 = fPoint-p; // vector to arb. point on line
	  TVector3 v2 = (v1.Dot(fDir))*fDir;
	  v1 = v1-v2;
		return v1.Mag();
		}

};


class clsPlane3D{
  public:
	//members
  TVector3 fPoint; // point on the line
	TVector3 fNorm; // directing vector
	public:
	//functions
	clsPlane3D(TVector3 p, TVector3 n){
	  fNorm = n;  //normal vector
		fPoint = p; // point on plane
		}

	clsPlane3D(TVector3 p1, TVector3 p2, TVector3 p3){
	  TVector3 p12 = p2-p1;
	  TVector3 p13 = p3-p1;
	  TVector3 n = p12.Cross(p13);
	  //
	  fNorm = n.Unit();  //normal vector
		fPoint = p1; // point on plane
		}

	~clsPlane3D();
};




//
//Global variables
//
  //Barrel
  double gAngle;
  vector <int> gBarrelNumber;
  vector <int> gStripNumber;
  vector <double> gHyperStrip;
  vector <double> gPhiOfStrip;// Phi of a strip [0,360]
  vector <double> gDataBarrel; // Z position
  vector <double> gDataBarrelErr;
  vector <double> gDataHitPhi;      //Calculated from gDataBarrel and assumed beam position
  vector <double> gNull;
  vector <double> gAssumedThetaAngle;
  vector <double> gAssumedPhiAngle;
  vector <TVector3> gZeroPointOnBarrelStrip;
  vector <TVector3> gHitOnStrip;
  vector <double> gHitOnStripZ;
  vector <double> gHitOnStripY;
  vector <double> gHitOnStripX;
  vector <double> gZeroPointOnBarrelStripZ;
  vector <double> gZeroPointOnBarrelStripY;
  vector <double> gZeroPointOnBarrelStripX;
  TNtuple *gMinimisationTree;

  //
  //Hyball
  //
  NPL::Reaction gReaction("19F(d,p)20F@189.805");  //@189.805 //187.264
  double gHyballZ = -147;
  vector <double> gExcitation;
  vector <double> gRing;   //NB: rings go from [0 to 15]
  vector <double> ghyPhiData; // Local phi of the segments in the Hyball
  vector < vector <double> > ghyAssumedEnergy;  //proton energy in the hyball from assumed position
  vector < vector <double> > ghyEnergyData;
  vector < vector <double> > ghyEnergyDataErr;
  NPL::EnergyLoss ElossTarget;
  NPL::EnergyLoss ElossSilicon;
  double gTargetThick = 0*0.94*micrometer; // turn to zero in case the data are deadlayer corrected
  double gSiDeadLayerThick = 0*0.4*micrometer; // idem

  //fixed
  TVector3 gUserBeamSpot;
  TVector3 gUserBeamDir;
  double gUserV; //vertical deviation angle
  double gUserH; //horizontal deviation angle

  //final result
	TVector3 gFinalMinimPosition;
  TVector3 gFinalMinimPositionError;
  double gFinalVBeamDeviat;
  double gFinalVBeamDeviatErr;
  double gFinalHBeamDeviat;
  double gFinalHBeamDeviatErr;
  TVector3 gFinalBeamDirection;
  double gFinalZhyball;
  double gFinalBeamEnergy;

  //Functions
  TVector3 GetLinePlaneIntersect(clsLine3D* l,clsPlane3D* p);
  int Minimization(void); // numerical minimisation function which produces the final calibration parameters
  double GetChiSquareBarrelZ(const double parameters[]); // returns a chi squared value, using the Z of the hit
  double GetChiSquareBarrelAngle(const double parameters[]); // returns a chi squared value, using the angle of the hit
  double GetChiSquareHyball(const double parameters[]); // returns a chi squared value
  double GetChiSquare(const double parameters[]); // returns a chi squared value
  TVector3 GetHitOnStrip(TVector3 Beamspot, int StripNumber, double angle); // calculate impact position on strip middle line
  double GetHitThetaAngle(TVector3 HitPosition, TVector3 BeamSpot, TVector3 BeamDir); // Calculate angle from position assuming beam spot and the
  double GetHitPhiAngle(TVector3 HitPosition, TVector3 BeamSpot); // Calculate phi angle [0,360] from position assuming beam spot
  TVector3 GetNormalOnDetector(double hyperstrip);
  TVector3 GetPointOnStrip(double hyperstrip, double pos=0); // pos = [-1;+1]
  double GetHitIndexOnLine(clsLine3D* line,TVector3 dir, TVector3 spot, double angle);
  double EnergyHyball(double localPhi, int iRing, double totalbeamE, double excit, double Z, TVector3 beamspot, TVector3 beamdir);



//
//
// MAIN
//
//
void MinimizeBeamPositionTiara(double Angle=-1, // angle in degree
  double ax=0, double ay=0, double az=0, //assumed beam position
  double bx=0, double by=0, double bz=1){ //assumed beam angle


//Input file
  TString BarrelData="Data/Barrel_000.txt";
  //TString BarrelData="Data/Barrel_shifted_000.txt"; //subtracting the Z shadow position
  TString hyData    ="Data/Hyball_000_2states.txt";

  if(Angle==-1) {
    cout << " ERROR ---- Provide Angle ! ----- "<< endl;
    cout << " To execute:\n\n .x MinimizeBeamPosition.C++( <angle-degree>, spotx,spoty,spotz,  dirx,diry,dirz  ) \n"<< endl;
    exit(-1);
  }
  else {
    cout << endl;
    cout << "Angle provided: " << Angle << endl;
    cout << "File provided: " << BarrelData << endl;
    cout << "Assumed Source position input (mm) : " << ax << " " << ay << " " << az << endl;
    cout << "NB0: The Assumed Source position input \"MUST\" be the position of the beam spot used\nduring the BarrelData analysis \"AND\" calculated relative to the geometrical barrel centroid.\n" <<endl;
    }


  TString name = BarrelData;
  name.ReplaceAll("Data/","");
  if(name.EndsWith(".txt")) name.ReplaceAll(".txt",".root");
  else name+=".root";
  TFile* Rootfile = new TFile(name,"RECREATE");

  //crunch the input data
  gAngle = Angle*TMath::DegToRad();
  gUserBeamSpot.SetXYZ(ax,ay,az);
  gUserBeamDir.SetXYZ(bx,by,bz);
  //Transform into aV and aH the deviation angles with respect
  // to the horizontal (y=0) plane, and the vertical (x=0) plane
  gUserV=gUserBeamDir.Angle(TVector3(bx,0,bz));
  gUserH=gUserBeamDir.Angle(TVector3(0,by,bz));


//
//
//HYBALL
//
//
//
  //Excitation energies
  gExcitation.push_back(0.656*MeV);
  gExcitation.push_back(2.044*MeV);
  //Rings
  gRing.push_back(5); // the values will be averaged on three rings iring-1,iring,iring+1
  gRing.push_back(5);
  //target And silicon eenrgy losses
  ElossTarget= NPL::EnergyLoss("proton_CD2.SRIM","SRIM",10);
  ElossSilicon= NPL::EnergyLoss("proton_Si.SRIM","SRIM",10);

  ghyEnergyData.resize(gExcitation.size());
  ghyEnergyDataErr.resize(gExcitation.size());

  vector <double> hyWedgeData;
  vector <double> hySectorData;
  vector <double> ghyNull;

  // Read the hyball data file and store values in c-vectors
  int hySector, hyWedge;
  double hyPhi;
  double hyE, hyErr;
  string line;

  ifstream hyfile(hyData.Data());
  if (hyfile.is_open()) {
    while ( hyfile>>hySector){
      if(hySector==0) {
        getline (hyfile,line);
        cout << line << endl;
        continue ; // skip "comments" line starting with zero
        }
      hyfile>>hyWedge;
      hyfile>>hyPhi;

      hySectorData.push_back(hySector);
      hyWedgeData.push_back(hyWedge);
      if(hyPhi<0) hyPhi+=360;
      ghyPhiData.push_back(hyPhi);

      //printf("%d %d %f ",hySector,hyWedge, hyPhi) ;
      for(unsigned i = 0 ; i < gExcitation.size() ; i++ ){
        hyfile>>hyE>>hyErr;
        ghyEnergyData[i].push_back(hyE);
        ghyEnergyDataErr[i].push_back(hyErr);
        //printf(" %f %f ",hyE,hyErr) ;
        }
        //printf("\n");

      ghyNull.push_back(0); // for plotting purposes
      }
    hyfile.close();
    }
  else { cout << "Unable to open file"; exit(-1);}



//
//
//Barrel
//
//
// Read the data file of the barrel and store values in c-vectors
  int barrel,strip, hstrip;
  double bdata, bdataerr;
  ifstream myfile (BarrelData.Data());
  if (myfile.is_open()) {
    while ( myfile>>barrel){
    if(barrel==0) {
      getline (myfile,line);
      continue ; // skip "comments" line starting with zero
      }
    myfile>>strip>>bdata>>bdataerr;
    if(!(bdata>0)) continue ;
      gBarrelNumber.push_back(barrel);
      gStripNumber.push_back(strip);
      gHyperStrip.push_back((barrel-1)*4+strip);
      gDataBarrel.push_back(bdata);
      gDataBarrelErr.push_back(bdataerr);
      gNull.push_back(0); // for plotting purposes
      //cout << " Reading " << barrel << " " << strip << " " << (barrel-1)*4+strip << " " <<  bdata << " " << bdataerr << endl;
    }
    myfile.close();
  }
  else { cout << "Unable to open file"; exit(-1);}

  TNtuple *BarrelHitScatterPlot = new TNtuple("BarrelHitScatterPlot", "BarrelHitScatterPlot", "x:y:z:hyperstrip");
  BarrelHitScatterPlot->Fill(gUserBeamSpot.X(), gUserBeamSpot.Y(), gUserBeamSpot.Z(),-1);

// Construct the absolute positions of the (z=0) point lying on the central line along every strip
for (unsigned i = 0 ; i < gHyperStrip.size() ; i++ ){
  TVector3 temp = GetPointOnStrip(gHyperStrip[i],0);
  gZeroPointOnBarrelStrip.push_back(temp);
  gZeroPointOnBarrelStripZ.push_back(temp.Z());
  gZeroPointOnBarrelStripY.push_back(temp.Y());
  gZeroPointOnBarrelStripX.push_back(temp.X());
  double phi_360 = temp.Phi()*TMath::RadToDeg();
  if(temp.Y()<0)  phi_360= 360+phi_360;
  gPhiOfStrip.push_back(phi_360);
  //Fill this point in the Ntuple
  BarrelHitScatterPlot->Fill(temp.X(), temp.Y(), temp.Z(),gHyperStrip[i]);
  //cout << gHyperStrip[i] << "  " <<  gDataBarrel.back()<< endl ;
  }


 //
 //
 // Minimization
 //
 //

  gMinimisationTree = new TNtuple("gMinimisationTree", "gMinimisationTree", "x:y:z:v:h:chi2");
  int result = 0 ;
  result = Minimization();
  cout << "Minimizing Result " << result << endl << endl;
  //Fill in the 3D after minimisation
  BarrelHitScatterPlot->Fill(gFinalMinimPosition.X(), gFinalMinimPosition.Y(), gFinalMinimPosition.Z(),0);
  for (unsigned i=0; i < gHitOnStrip.size() ; i++)
    BarrelHitScatterPlot->Fill(gHitOnStrip[i].X(), gHitOnStrip[i].Y(), gHitOnStrip[i].Z(), gHyperStrip[i]);

 //
 //
 // Show results
 //
 //

  TCanvas* canInspection= new TCanvas("canInspection","canInspection",650,650);
  canInspection->Divide(2,2);

  TGraphErrors* grStripvsData = new TGraphErrors(gDataBarrel.size(),&gHyperStrip[0],&gDataBarrel[0],&gNull[0],&gDataBarrelErr[0]);
  grStripvsData->SetTitle("Z-Data vs HyperStrip");
  grStripvsData->SetMarkerColor(kBlack);
  grStripvsData->SetMarkerStyle(33);
  grStripvsData->SetMarkerSize(2.3);

  TGraphErrors* grStripvsAssumedData = new TGraphErrors(gDataBarrel.size(),&gHyperStrip[0],&gAssumedThetaAngle[0],&gNull[0],&gNull[0]);
  grStripvsAssumedData->SetMarkerColor(kRed);
  grStripvsAssumedData->SetMarkerStyle(20);

  TGraph* grThetavsPhi = new TGraphErrors(gDataBarrel.size(),&gAssumedPhiAngle[0],&gAssumedThetaAngle[0]);
  grThetavsPhi->SetTitle("Theta (minimised) vs Phi (minimised)");
  grThetavsPhi->SetMarkerColor(kRed);
  grThetavsPhi->SetMarkerStyle(20);

  TGraph* grStripvsPhi = new TGraphErrors(gDataBarrel.size(),&gHyperStrip[0],&gPhiOfStrip[0]);
  grStripvsPhi->SetTitle(" Phi (of Strip) vs HyperStrip");
  grStripvsPhi->SetMarkerStyle(20);

  TGraph* grStripvsZ = new TGraphErrors(gDataBarrel.size(),&gHyperStrip[0],&gHitOnStripZ[0]);
  grStripvsZ->SetTitle(" HitPosition(Z) vs HyperStrip");
  grStripvsZ->SetMarkerStyle(20);
  grStripvsZ->SetMarkerColor(kRed);

  TGraphAsymmErrors* grStripvsDataZ = new TGraphAsymmErrors(gDataBarrel.size(),&gHyperStrip[0],&gDataBarrel[0],&gNull[0],&gNull[0],&gDataBarrelErr[0],&gDataBarrelErr[0]);
  grStripvsDataZ->SetTitle(" HitPosition(Z) (Data and minimized) vs HyperStrip");
  grStripvsDataZ->SetMarkerStyle(33);
  grStripvsDataZ->SetMarkerColor(kBlack);
  grStripvsDataZ->SetMarkerSize(2.3);

  TGraph* grStripvsMinimizedPhi = new TGraphErrors(gDataBarrel.size(),&gPhiOfStrip[0],&gAssumedPhiAngle[0]);
  grStripvsMinimizedPhi->SetTitle(" Phi (minimised) vs Phi (of Strip)");
  grStripvsMinimizedPhi->SetMarkerStyle(20);
  grStripvsMinimizedPhi->SetMarkerColor(kRed);

   TGraph* grHyperStripvsMinimizedPhi = new TGraphErrors(gDataBarrel.size(),&gHyperStrip[0],&gAssumedPhiAngle[0]);
  grHyperStripvsMinimizedPhi->SetTitle(" Phi (minimised) vs Phi (of Strip)");
  grHyperStripvsMinimizedPhi->SetMarkerStyle(20);
  grHyperStripvsMinimizedPhi->SetMarkerColor(kRed);

  TGraph* grStripvsY = new TGraphErrors(gDataBarrel.size(),&gHyperStrip[0],&gHitOnStripY[0]);
  grStripvsY->SetTitle(" HitPosition(Y) vs HyperStrip");
  grStripvsY->SetMarkerStyle(20);
  grStripvsY->SetMarkerColor(kRed);

  TGraph* grStripvsX = new TGraphErrors(gDataBarrel.size(),&gHyperStrip[0],&gHitOnStripX[0]);
  grStripvsX->SetTitle(" HitPosition(X) vs HyperStrip");
  grStripvsX->SetMarkerStyle(20);
  grStripvsX->SetMarkerColor(kRed);

  TGraph* grStripvsPointZ = new TGraphErrors(gDataBarrel.size(),&gHyperStrip[0],&gZeroPointOnBarrelStripZ[0]);
  grStripvsPointZ->SetTitle(" Point on Strip Position(Z) vs HyperStrip");
  grStripvsPointZ->SetMarkerStyle(28);
  grStripvsPointZ->SetMarkerColor(3);

  TGraph* grStripvsPointY = new TGraphErrors(gDataBarrel.size(),&gHyperStrip[0],&gZeroPointOnBarrelStripY[0]);
  grStripvsPointY->SetTitle(" Point on Strip Position(Y) vs HyperStrip");
  grStripvsPointY->SetMarkerStyle(20);
  grStripvsPointY->SetMarkerColor(3);

  TGraph* grStripvsPointX = new TGraphErrors(gDataBarrel.size(),&gHyperStrip[0],&gZeroPointOnBarrelStripX[0]);
  grStripvsPointX->SetTitle(" Point on Strip Position(X) vs HyperStrip");
  grStripvsPointX->SetMarkerStyle(20);

  TGraphAsymmErrors* grDataZvsPhi = new TGraphAsymmErrors(gDataBarrel.size(),&gPhiOfStrip[0],&gDataBarrel[0],&gNull[0],&gNull[0],&gDataBarrelErr[0],&gDataBarrelErr[0]);
  grDataZvsPhi->SetTitle("HitPosition(Z) (Data and minimised) vs Phi (of Strip)");
  grDataZvsPhi->SetMarkerStyle(33);
  grDataZvsPhi->SetMarkerColor(kBlack);
  grDataZvsPhi->SetMarkerSize(2.3);

  TGraph* grMinimZvsPhi = new TGraphErrors(gDataBarrel.size(),&gPhiOfStrip[0],&gHitOnStripZ[0]);
  grMinimZvsPhi->SetTitle(" HitPosition(Z) vs HyperStrip");
  grMinimZvsPhi->SetMarkerStyle(20);
  grMinimZvsPhi->SetMarkerColor(kRed);

  canInspection->cd(1);
  grHyperStripvsMinimizedPhi->Draw("ap");
  canInspection->cd(2);
  grStripvsPhi->Draw("ap");
  canInspection->cd(3);
  grStripvsY->Draw("alp");
  canInspection->cd(4);
  grStripvsX->Draw("alp");

  //canInspection->cd(7);
  //grStripvsPointZ->Draw("alp");
  //canInspection->cd(8);
  //grStripvsPointY->Draw("alp");
  //canInspection->cd(9);
  //grStripvsPointX->Draw("alp");
  //grStripvsPointY->Draw("same p");

  canInspection->Draw();

  TCanvas* canResult= new TCanvas("canResult","canResult",650,650);
  canResult->Divide(2,2);
  canResult->cd(1);
  grStripvsData->Draw("alp");
  grStripvsAssumedData->Draw("p same");
  canResult->cd(2);
  grThetavsPhi->Draw("ap");
  canResult->cd(3);
  grStripvsDataZ->Draw("alp");
  grStripvsZ->Draw("p same");
  canResult->cd(4);
  grDataZvsPhi->Draw("ap");
  grMinimZvsPhi->Draw("p same");
  canResult->Draw();


  TCanvas* canInspection3D= new TCanvas("scatter3D","scatter3D",650,650);
  canInspection3D->Divide(2,2);
  BarrelHitScatterPlot->SetMarkerStyle(20);
  canInspection3D->cd(1);
  BarrelHitScatterPlot->Draw("y:x>>hisxy(160,-40,40,160,-40,40)","hyperstrip>0","");
  BarrelHitScatterPlot->GetHistogram()->SetTitle("GREEN(1) -> RED(2)");
  BarrelHitScatterPlot->SetMarkerColor(kGreen);
  BarrelHitScatterPlot->Draw("y:x","z==0 && hyperstrip>=1 && hyperstrip<=4","same");
  BarrelHitScatterPlot->SetMarkerColor(kRed);
  BarrelHitScatterPlot->Draw("y:x","z==0 && hyperstrip>=5 && hyperstrip<=8","same");
  BarrelHitScatterPlot->SetMarkerStyle(47);
  BarrelHitScatterPlot->SetMarkerColor(kMagenta); BarrelHitScatterPlot->Draw("y:x","hyperstrip==-1","same");
  BarrelHitScatterPlot->SetMarkerStyle(34);
  BarrelHitScatterPlot->SetMarkerColor(kCyan); BarrelHitScatterPlot->Draw("y:x","hyperstrip==0","same");


  canInspection3D->cd(2);
  BarrelHitScatterPlot->SetMarkerStyle(1);
  BarrelHitScatterPlot->Draw("y:x:z>>hisyxz","",""); //>>hxyz(100,-40,40,100,-40,40,100,-40,40)
  BarrelHitScatterPlot->SetMarkerStyle(7);
  BarrelHitScatterPlot->SetMarkerColor(kBlue);
  BarrelHitScatterPlot->Draw("y:x:z","z==0","same");
  BarrelHitScatterPlot->SetMarkerColor(kGreen);
  BarrelHitScatterPlot->Draw("y:x:z","z==0 && hyperstrip>=1 && hyperstrip<=4","same");
  BarrelHitScatterPlot->SetMarkerColor(kRed);
  BarrelHitScatterPlot->Draw("y:x:z","z==0 && hyperstrip>=5 && hyperstrip<=8","same");
  BarrelHitScatterPlot->SetMarkerStyle(20);
  BarrelHitScatterPlot->SetMarkerColor(kMagenta);
  BarrelHitScatterPlot->Draw("y:x:z","hyperstrip==-1","same");
  BarrelHitScatterPlot->SetMarkerColor(kCyan);
  BarrelHitScatterPlot->Draw("y:x:z","hyperstrip==0","same");
  BarrelHitScatterPlot->SetMarkerColor(kBlack);
  BarrelHitScatterPlot->Draw("y:x:z","z>0 && z<94./2 && (hyperstrip!=-1 && hyperstrip!=0) ","same");


  canInspection3D->cd(3);
  BarrelHitScatterPlot->SetMarkerStyle(1);
  BarrelHitScatterPlot->Draw("y:z>>hisyz","","");
  BarrelHitScatterPlot->SetMarkerStyle(20);
  BarrelHitScatterPlot->SetMarkerColor(kMagenta); BarrelHitScatterPlot->Draw("y:z","hyperstrip==-1","same");
  BarrelHitScatterPlot->SetMarkerColor(kCyan); BarrelHitScatterPlot->Draw("y:z","hyperstrip==0","same");
  BarrelHitScatterPlot->SetMarkerColor(kBlack);
  BarrelHitScatterPlot->Draw("y:z","z>0 && z<94./2 && (hyperstrip!=-1 && hyperstrip!=0) ","same");


  canInspection3D->cd(4);
  BarrelHitScatterPlot->SetMarkerStyle(1);
  BarrelHitScatterPlot->Draw("x:z>>hisxz","","");
  BarrelHitScatterPlot->SetMarkerStyle(20);
  BarrelHitScatterPlot->SetMarkerColor(kMagenta); BarrelHitScatterPlot->Draw("x:z","hyperstrip==-1","same");
  BarrelHitScatterPlot->SetMarkerColor(kCyan); BarrelHitScatterPlot->Draw("x:z","hyperstrip==0","same");
  BarrelHitScatterPlot->SetMarkerColor(kBlack);
  BarrelHitScatterPlot->Draw("x:z","z>0 && z<94./2 && (hyperstrip!=-1 && hyperstrip!=0) ","same");



  //Hyball Graphs
  vector <TGraphErrors*> grHyExvsPhi;
  grHyExvsPhi.resize(gExcitation.size());
  for (unsigned i = 0 ; i < gExcitation.size() ; i++){
    grHyExvsPhi[i] = new TGraphErrors(ghyPhiData.size(),&ghyPhiData[0],&ghyEnergyData[i][0], &ghyNull[0], &ghyEnergyDataErr[i][0]);
    grHyExvsPhi[i]->SetTitle(Form("Ex %.2f vs hyPhi (data)",gExcitation[i]));
    grHyExvsPhi[i]->SetMarkerColor(kRed);
    grHyExvsPhi[i]->SetMarkerStyle(20);
    }

  vector <TGraph*> grHyExvsPhi_m;
  grHyExvsPhi_m.resize(gExcitation.size());
  for (unsigned i = 0 ; i < gExcitation.size() ; i++){
    grHyExvsPhi_m[i] = new TGraph(ghyPhiData.size(), &ghyPhiData[0] ,&ghyAssumedEnergy[i][0]);
    grHyExvsPhi_m[i]->SetTitle(Form("Ex %.2f (minimised) vs hyPhi (data)",gExcitation[i]));
    grHyExvsPhi_m[i]->SetMarkerColor(kBlue);
    grHyExvsPhi_m[i]->SetMarkerStyle(20);
    }

  //plot
  TCanvas* hyCan = new TCanvas("hyCan","Hyball",900,900);
  hyCan->Divide(2,2);

/*for (unsigned i = 0 ; i < gExcitation.size() ; i++)
  if(i==0)
    grHyExvsPhi[i]->Draw("ap");
  else grHyExvsPhi[i]->Draw("p same");
  for (unsigned i = 0 ; i < gExcitation.size() ; i++) */

  hyCan->cd(1);
  grHyExvsPhi[0]->GetYaxis()->SetRangeUser(ghyEnergyData[0][0]-0.1*MeV, ghyEnergyData[0][0]+0.1*MeV);
  grHyExvsPhi[0]->Draw("ap");
  grHyExvsPhi_m[0]->Draw("p same");

  hyCan->cd(3);
  grHyExvsPhi[1]->GetYaxis()->SetRangeUser(ghyEnergyData[1][0]-0.1*MeV, ghyEnergyData[1][0]+0.1*MeV);
  grHyExvsPhi[1]->Draw("ap");
  grHyExvsPhi_m[1]->Draw("p same");

  hyCan->cd(2);
  for (unsigned i = 0 ; i < gExcitation.size() ; i++){
    gReaction.SetExcitation4(gExcitation[i]);
    gReaction.GetKinematicLine3()->SetLineColor(i+1);
    if(i==0) gReaction.GetKinematicLine3()->Draw("alp");
    else gReaction.GetKinematicLine3()->Draw("lp same");
    }

  hyCan->cd(4);
  TGraph* grHyPolar = new TGraph((int)ghyPhiData.size());
  for(unsigned i = 0 ; i < ghyPhiData.size() ; i++)
    grHyPolar->SetPoint(i,cos(ghyPhiData[i]*TMath::DegToRad()),sin(ghyPhiData[i]*TMath::DegToRad()));
  grHyPolar->Set(ghyPhiData.size());
  grHyPolar->SetTitle("hyPhi (data) in Unit circle");
  grHyPolar->SetMarkerColor(kRed);
  grHyPolar->SetMarkerStyle(20);
  grHyPolar->Draw("ap");
  TEllipse* unitcircle = new TEllipse(0,0,1,1);
  unitcircle->SetFillStyle(0);
  unitcircle->Draw("same");

  //
  //Wrap up
  //
  gMinimisationTree->Write();

  Rootfile->Write();
  Rootfile->Close();

//Sanity check, get intersection Beam wit hyball Plane
clsLine3D* aBeam       = new clsLine3D(gFinalMinimPosition,gFinalBeamDirection);
clsPlane3D* HyballPlan  = new clsPlane3D(TVector3(0,0,gFinalZhyball), TVector3(0,0,1)); //
TVector3 Intersect = GetLinePlaneIntersect(aBeam,HyballPlan);
cout << " Intersect (beam, Hyball) : " << Intersect.X() << " "<< Intersect.Y() << " " << Intersect.Z() << ")\n" ;


}

/*****************************************************************************************************************/
int Minimization(void){

  //ROOT::Math::Minimizer* min = ROOT::Math::Factory::CreateMinimizer("Minuit2", "Migrad");
  ROOT::Math::Minimizer* min = ROOT::Math::Factory::CreateMinimizer("Minuit2", "Simplex");
  //ROOT::Math::Minimizer* min = ROOT::Math::Factory::CreateMinimizer("Minuit2", "Combined");

	min->SetMaxFunctionCalls(1000000000);
	min->SetMaxIterations(1000000000);
	min->SetTolerance(0.0001);

  unsigned dim = 9 ;
	ROOT::Math::Functor f(&GetChiSquare,dim);
  //parameters: X,Y,Z of beam spot, Vertical and horizontal deviations, Calibration offsets, HyballZ, beam energy
	//double variable[] = {0,0,0,0,0,0,0,gHyballZ,gReaction.GetBeamEnergy()};
	double variable[] = {-0.08,4.84,2.63,  0.5,0.5,   0,0,      gHyballZ, gReaction.GetBeamEnergy()};
  double step[]     = {0.1,0.1,0.1,     0.01,0.01,  0.1,0.1,  0.1,0.1};

	min->SetFunction(f);
	// Set the free variables to be minimized
  for(unsigned int i = 0 ; i < dim ; i++)
	  min->SetVariable(i,Form("Par%i",i),variable[i], step[i]);

	min->SetVariableLimits(0,variable[0]-2, variable[0]+2); //X mm
	min->SetVariableLimits(1,variable[1]-0, variable[1]+7); //Y mm
	min->SetVariableLimits(2,variable[2]-2, variable[2]+4); //Z mm
	min->SetVariableLimits(3,variable[3]-2, variable[3]+2); //V degrees
	min->SetVariableLimits(4,variable[4]-2, variable[4]+2); //H degrees
  min->SetVariableLimits(5,variable[5]-2, variable[5]+2); //Calibration offset
	min->SetVariableLimits(6,variable[6]-2, variable[6]+2); //Calibration offset
  min->SetVariableLimits(7,variable[7]-3, variable[7]+3); //Hyball Z in mm
  min->SetVariableLimits(8,variable[8]-2, variable[8]+2); //BeamEnergy in MeV

//Uncommet to fix the variable value
	//min->FixVariable(0);  //X mm
	//min->FixVariable(1);  //Y mm
	//min->FixVariable(2);  //Z mm
  //min->FixVariable(3);  //V degrees
  //min->FixVariable(4);  //H degrees
	min->FixVariable(5);    //Calib offset state 1
	min->FixVariable(6);    //Calib offset state 2
  //min->FixVariable(7);  //Hyball Z shift
  //min->FixVariable(8);  //Beam Energy Shift

	gFinalMinimPosition.SetXYZ(-10, -10, -10);
  gFinalMinimPositionError.SetXYZ(-10, -10, -10);
	gFinalVBeamDeviat=-1;
  gFinalHBeamDeviat=-1;
	gFinalVBeamDeviatErr=-1;
  gFinalHBeamDeviatErr=-1;
  gFinalBeamDirection.SetXYZ(-10,-10,-10);
  gFinalBeamEnergy=-1;
  gFinalZhyball=-1;

  int result = min->Minimize();

  const double * minPos;
  const double * minPosErr;

 // if (result){
    minPos = min->X();
    minPosErr = min->Errors();
    gFinalMinimPosition.SetXYZ(minPos[0],minPos[1],minPos[2]);
    gFinalMinimPositionError.SetXYZ(minPosErr[0],minPosErr[1],minPosErr[2]);
    gFinalVBeamDeviat=minPos[3];
    gFinalHBeamDeviat=minPos[4];
    gFinalVBeamDeviatErr=minPosErr[3];
    gFinalHBeamDeviatErr=minPosErr[4];
    gFinalBeamDirection.SetXYZ(
      cos(gFinalVBeamDeviat*TMath::DegToRad())*sin(gFinalHBeamDeviat*TMath::DegToRad()),
      sin(gFinalVBeamDeviat*TMath::DegToRad())*cos(gFinalHBeamDeviat*TMath::DegToRad()),
      cos(gFinalVBeamDeviat*TMath::DegToRad())*cos(gFinalHBeamDeviat*TMath::DegToRad()));
    gFinalZhyball=minPos[7];
    gFinalBeamEnergy=minPos[8];
  //}

   cout  << "RESULT " << result << "  \n";
   cout << "BeamSpot (mm)       : " << gFinalMinimPosition.X() << " " << gFinalMinimPosition.Y() << " " << gFinalMinimPosition.Z() << "\n" ;
   cout << "BeamSpotErr (mm)    : " << gFinalMinimPositionError.X() << " " << gFinalMinimPositionError.Y() << " " << gFinalMinimPositionError.Z() << "\n\n" ;
   cout << "Beam V angle (deg)  : " << gFinalVBeamDeviat << " +/- " << gFinalVBeamDeviatErr << "\n" ;
   cout << "Beam H angle (deg)  : " << gFinalHBeamDeviat << " +/- " << gFinalHBeamDeviatErr << "\n" ;
   cout << " (=> Beam Direction : " << gFinalBeamDirection.X() << " "
                                    << gFinalBeamDirection.Y() << " "
                                    << gFinalBeamDirection.Z() << ")\n\n" ;

   cout << "Shift in Z (mm)        : " << minPos[7] << " +/- "  << minPosErr[7] << "\n" ;
   cout << "Beam Energy in (MeV)   : " << minPos[8] << " +/- "  << minPosErr[8] << "\n\n" ;
   cout << "Shift Proton E1 (MeV)  : " << minPos[5] << " +/- " << minPosErr[5] << "\n" ;
   cout << "Shift Proton E2 (MeV)  : " << minPos[6] << " +/- "  << minPosErr[6] << "\n\n" ;

   cout << "NB1: Above are the \"ABSOLUTE\" positions, calculated relative to the geometrical centroid of the barrel." <<endl;
   cout << "NB2: The geometrical centroid of the barrel is \"NOT\" necessary at the center of the experiment.\n" <<endl;
  return result;
}

/*****************************************************************************************************************/
double GetChiSquare(const double parameters[]){

  double chi2barrel = GetChiSquareBarrelZ(parameters); // beam spot and beam direction
  double chi2hyball = GetChiSquareHyball(parameters);// beam spot and beam direction
  chi2barrel*=0.018;
  chi2hyball*=1.00;
  //Do some operations
  double chi2 = (chi2barrel) + (chi2hyball);

  cout << " ChiSquare:  Barrel=" <<  chi2barrel << "     Hyball=" << chi2hyball
       << "               ratio: " << chi2hyball/chi2barrel<< endl;

return chi2;

}




/*****************************************************************************************************************/
double GetChiSquareBarrelZ(const double parameters[]){

  double ChiSquare=0;
  double diff = 0 ;
  gAssumedPhiAngle.clear();
  gHitOnStrip.clear();
  gHitOnStripZ.clear(); // Z calculated from the Assumed position
  gHitOnStripY.clear();
  gHitOnStripX.clear();
  //create a beam spot and another point along the beam
  TVector3 BeamSpot(parameters[0],parameters[1],parameters[2]);
  //create the beam direction for this set of parameters
  double DeviatV = parameters[3]*TMath::DegToRad();
  double DeviatH = parameters[4]*TMath::DegToRad();
  TVector3 BeamDirection(cos(DeviatV)*sin(DeviatH), cos(DeviatH)*sin(DeviatV), cos(DeviatV)*cos(DeviatH)); //calculated at the center

 // Construct the absolute positions of the central line along every strip
  for (unsigned i = 0 ; i < gHyperStrip.size() ; i++ ){
    //Construct the backbone of the strip
    clsLine3D* StripCentralLine = new clsLine3D(gZeroPointOnBarrelStrip[i], TVector3(0,0,1)); // the Barrel is fixed and parallel to z-axis always

    //Get Intersection
    double t = GetHitIndexOnLine(StripCentralLine, BeamDirection, BeamSpot, gAngle);
    TVector3 HitPosition = StripCentralLine->GetPoint(t);
    gHitOnStrip.push_back(HitPosition);
    gHitOnStripZ.push_back(HitPosition.Z());
    gHitOnStripY.push_back(HitPosition.Y());
    gHitOnStripX.push_back(HitPosition.X());

    //Calculate assumed angle (or the angle generated by the user analysis)
    gAssumedThetaAngle.push_back(GetHitThetaAngle(HitPosition,gUserBeamSpot,gUserBeamDir));
    gAssumedPhiAngle.push_back(GetHitPhiAngle(HitPosition,gUserBeamSpot));
  }

  for(unsigned int i=0; i<gHyperStrip.size(); i++){
    //cout << " Assumed " << gAssumedThetaAngle[i] << endl;
    diff = (gHitOnStripZ[i]-gDataBarrel[i]);
    if(abs(diff)>10) cout << " Minimizer(Z) and Data(Z) " << gHitOnStripZ[i] << " - " << gDataBarrel[i] << " = " << diff << endl ;
    ChiSquare += diff*diff/(gDataBarrelErr[i]*gDataBarrelErr[i]);
  }
  ChiSquare = ChiSquare/(gHyperStrip.size()-5); // mius the number of free parameters

  gMinimisationTree->Fill(parameters[0],parameters[1],parameters[2],parameters[3],parameters[4],ChiSquare);
  //cout << "   Chi2 is " << ChiSquare << endl; // used for testing

  return ChiSquare;
}


/*****************************************************************************************************************/
double GetChiSquareBarrelAngle(const double parameters[]){

  double ChiSquare=0;
  double diff = 0 ;
  gAssumedThetaAngle.clear();
  gAssumedPhiAngle.clear();
  gHitOnStrip.clear();
  gHitOnStripZ.clear();
  gHitOnStripY.clear();
  gHitOnStripX.clear();
  //create a beam spot and another point along the beam
  TVector3 BeamSpot(parameters[0],parameters[1],parameters[2]);
  //create the beam direction for this set of parameters
  double DeviatV = parameters[3]*TMath::DegToRad();
  double DeviatH = parameters[4]*TMath::DegToRad();
  TVector3 BeamDirection(sin(DeviatH), sin(DeviatV), cos(DeviatV)*cos(DeviatH));

 // Construct the absolute positions of the central line along every strip
  for (unsigned i = 0 ; i < gHyperStrip.size() ; i++ ){
    //Construct the backbone of the strip
    clsLine3D* StripCentralLine = new clsLine3D(gZeroPointOnBarrelStrip[i], TVector3(0,0,1)); // the Barrel is fixed and parallel to z-axis always

    //Get Intersection
    double t = GetHitIndexOnLine(StripCentralLine, BeamDirection, BeamSpot, gAngle);
    TVector3 HitPosition = StripCentralLine->GetPoint(t);
    gHitOnStrip.push_back(HitPosition);
    gHitOnStripZ.push_back(HitPosition.Z());
    gHitOnStripY.push_back(HitPosition.Y());
    gHitOnStripX.push_back(HitPosition.X());

    //Calculate assumed angle (or the angle generated by the analysis)
    double angle = GetHitThetaAngle(HitPosition,gUserBeamSpot,gUserBeamDir);
    gAssumedThetaAngle.push_back(angle*TMath::RadToDeg());
    gAssumedPhiAngle.push_back(GetHitPhiAngle(HitPosition,gUserBeamSpot));
  }

  for(unsigned int i=0; i<gHyperStrip.size(); i++){
    //cout << " Assumed " << gAssumedThetaAngle[i] << endl;
    diff = (gAssumedThetaAngle[i]-gDataBarrel[i]);
    ChiSquare += diff*diff/(gDataBarrelErr[i]*gDataBarrelErr[i]);
  }
  ChiSquare = ChiSquare/(gHyperStrip.size()-5); // mius the number of free parameters

  gMinimisationTree->Fill(parameters[0],parameters[1],parameters[2],parameters[3],parameters[4],ChiSquare);
  //cout << "   Chi2 is " << ChiSquare << endl; // used for testing

  return ChiSquare;
}

/*****************************************************************************************************************/
double GetChiSquareHyball(const double parameters[]){

  double ChiSquare=0;
  double diff = 0 ;
  double AverageE = 0; //Average Energy on 3 rings

  ghyAssumedEnergy.clear();
  ghyAssumedEnergy.resize(gExcitation.size());

  //create a beam spot and another point along the beam
  TVector3 BeamSpot(parameters[0],parameters[1],parameters[2]);
  //create the beam direction for this set of parameters
  double DeviatV = parameters[3]*TMath::DegToRad();
  double DeviatH = parameters[4]*TMath::DegToRad();
  TVector3 BeamDirection(sin(DeviatH), sin(DeviatV), cos(DeviatV)*cos(DeviatH));

  //Extra hyball parameters
  double shift[2]= {parameters[5],parameters[6]};
  double hyZ= parameters[7];
  double beamEnergy = parameters[8];


  //Reference: EnergyHyball(double localPhi, int iRing, double excit=0, double Z=-147, TVector3 beamspot(0,0,0),TVector3 beamdir(0,0,1));
  for (unsigned i = 0 ; i < gExcitation.size() ; i++)
    for(unsigned j=0; j < ghyPhiData.size() ; j++){
      AverageE  = EnergyHyball(ghyPhiData[j], gRing[i]-1, beamEnergy, gExcitation[i], hyZ, BeamSpot,BeamDirection);
      AverageE += EnergyHyball(ghyPhiData[j], gRing[i]  , beamEnergy, gExcitation[i], hyZ, BeamSpot,BeamDirection);
      AverageE += EnergyHyball(ghyPhiData[j], gRing[i]+1, beamEnergy, gExcitation[i], hyZ, BeamSpot,BeamDirection);
      AverageE /=3.0;
      ghyAssumedEnergy[i].push_back(shift[i]+AverageE); //average of the three rings
    }
   for (unsigned i = 0 ; i < gExcitation.size() ; i++)
    for(unsigned j=0; j < ghyPhiData.size() ; j++){
      diff = (ghyAssumedEnergy[i][j] - ghyEnergyData[i][j]);
      ChiSquare += diff*diff/(ghyEnergyDataErr[i][j]*ghyEnergyDataErr[i][j]);
    }
  ChiSquare = ChiSquare/(gExcitation.size()*ghyPhiData.size()-6); //  minus the number of free parameters
  //cout << "   Chi2 is " << ChiSquare << endl; // used for testing

  return ChiSquare;
}

/*****************************************************************************************************************/
TVector3 GetNormalOnDetector(double hyperstrip){
  // get the detector number
  int det = (((int)hyperstrip-1)/4) + 1;
  //Calculate the hit position as if it hits detector 3 (at 12 o'clock i.e. perpendicular on the positive y-axis)
  TVector3 NormalOnDet(0,1,0);    // initiate with the normal on detector 3 at 12 o'clock (positive y-axis)
  NormalOnDet.RotateZ((3-det)*45*TMath::DegToRad());

  return( NormalOnDet ) ;
}

/*****************************************************************************************************************/
TVector3 GetPointOnStrip(double hyperstrip, double pos){ // pos = [-1;+1]
  // get the detector and strip number
  int det   = (((int)hyperstrip-1)/4) + 1;
  int strip = (((int)hyperstrip-1)%4) + 1;
  //cout << " Extracting: " << det << " " << strip << " " << hyperstrip << endl ;

	// All in mm
<<<<<<< HEAD
//by Shuya 180320
  //double INNERBARREL_PCB_Width  = 27.76;
  double INNERBARREL_PCB_Width  = 27.1;
  double INNERBARREL_ActiveWafer_Length = 94.80;
  //double INNERBARREL_ActiveWafer_Width = 24.0;
  double INNERBARREL_ActiveWafer_Width = 22.2;
=======
  double INNERBARREL_PCB_Width  = 27.10;
  double INNERBARREL_ActiveWafer_Length = 94.80;
  double INNERBARREL_ActiveWafer_Width = 22.6;
>>>>>>> 4a24acc0
  double StripPitch = INNERBARREL_ActiveWafer_Width/4.0;
  //Calculate the hit position as if it hits detector 3 (at 12 o'clock i.e. perpendicular on the positive y-axis)
  double Z = (0.5*INNERBARREL_ActiveWafer_Length) * (pos);
  double Y = INNERBARREL_PCB_Width*(0.5+sin(45*TMath::DegToRad()));
  double X = ((strip-2.5)*StripPitch);
  TVector3 aPos(X,Y,Z);
  aPos.RotateZ((3-det)*45*TMath::DegToRad());// looking downstream, Detector 1 is at 3 o'clock (negative x-axis)

  return( aPos ) ;
}


/*****************************************************************************************************************/
double GetHitThetaAngle(TVector3 HitPosition, TVector3 BeamSpot, TVector3 BeamDir){
// Calculate angle from position assuming beam spot AND beam direction

	TVector3 particle = HitPosition - BeamSpot;

  return( particle.Angle(BeamDir) ) ;
}

/*****************************************************************************************************************/
double GetHitPhiAngle(TVector3 HitPosition, TVector3 BeamSpot){ // Calculate angle from position assuming beam spot

	TVector3 xaxis(1,0,0);
	TVector3 particle = HitPosition - BeamSpot;
	double angle = particle.Angle(xaxis)*TMath::RadToDeg();
	if (particle.Y()<0) angle = 360-angle;

  return( angle ) ;
}


/*****************************************************************************************************************/
TVector3 GetLinePlaneIntersect(clsLine3D* line, clsPlane3D* plane){
	TVector3 l = line->fDir;
	TVector3 l0 = line->fPoint;
	TVector3 n = plane->fNorm;
	TVector3 p0 = plane->fPoint;
	//solve the Line3D paramteric variable
	double t = ((p0-l0).Dot(n))/(l.Dot(n));
return (line->GetPoint(t));
}


double GetHitIndexOnLine(clsLine3D* line, TVector3 dir, TVector3 spot, double angle){
//This function calculates the index of the point from the a 3d-line
// forming 'angle' with a vector of direction 'dir' at vertex 'spot'
// Demonstration is simpl'ish'

  TVector3 linedir = line->fDir;
  TVector3 linepoint = line->fPoint;

  double A = dir.X() * (linepoint.X()-spot.X()) + dir.Y() * (linepoint.Y()-spot.Y());
  double B = pow((linepoint.X()-spot.X()),2) + pow((linepoint.Y()-spot.Y()),2);
  double bz = dir.Z();
  //Solve equation alpha x^2() + beta x + gamma, where;
  double alpha = bz*bz-cos(angle)*cos(angle);
  double beta = 2*A*bz;
  double gamma = A*A-B*cos(angle)*cos(angle);

  /*
  double A = dir.Dot(linepoint-spot);
  double B = (linepoint-spot).Mag2();
  double bz = dir.Z();
  double z0 = linepoint.Z();
  double zs = spot.Z();
  double c  = linedir.Z();
  //Solve equation alpha x^2() + beta x + gamma, where;
  double alpha = 1-(cos(angle)*cos(angle)/(bz*bz));
  double beta = 2*A - 2/bz*(z0-zs)*cos(angle)*cos(angle);
  double gamma = A*A-B*B*cos(angle)*cos(angle);
   */

  double delta = beta*beta - 4*alpha*gamma;
  if (delta<0) {
   cout << " No real solutions, something is wrong!\n";
   exit(-1);
  }

  // we are interested in the positive solution downstream
  double z = (-beta + sqrt(delta))/(2*alpha);
  if (z<0) z = (-beta - sqrt(delta))/(2*alpha);
  if (z<0) { // if it's still < than zero than there's a problem
    cout << " Both solutions are negative, something is wrong!\n";
    exit(-1);
  }

  //extract the index of this point onthe line
  double t = (z + spot.Z() - linepoint.Z())/linedir.Z();
  //double t = z/(bz*c);

//cout << t << endl;
//cin.get();

  return t;

}


double EnergyHyball(double localPhi, int iRing, double totalbeamE, double excit, double Z, TVector3 beamspot,TVector3 beamdir){

//Returns hyball energy at a specific postion
//The position is calculated with respect to the beam spot
//The angle is calculated with respect to the beam direction
//Averages on 3 rings centered at 6

//Get position
//rings go from [0-15]
  if(iRing < 0) return -1;
  if(iRing > 15) return -1;

  double r_min = 32.6;
  double r_max = 135.1;
  int NumberOfRings   = 16 ;   // 16
  int NumberOfSectors = 8 ; // 8
  double ring_pitch   = (r_max-r_min)/NumberOfRings  ;
  TVector3 StripCenter(0,0,0);
  StripCenter.SetX(r_min + (iRing+0.5)*ring_pitch); // build the detector at angle phi=0, then rotate
  StripCenter.SetY(0);
  StripCenter.SetZ(Z);
  StripCenter.RotateZ(localPhi*deg); //https://static.miraheze.org/t40wiki/5/55/TIARA_Detector_Map.png


  //Recalculate the position with respect to the current beam spot position
  TVector3 StripCenterAlt = StripCenter-beamspot;
  double angle = beamdir.Angle(StripCenterAlt) ; // angle with beam direction
  double ElossAngle = StripCenterAlt.Angle(TVector3(0,0,1)); //supposing Target and S1 orthogonal to (0,0,1)

  //Set excitation energy
  gReaction.SetBeamEnergy(totalbeamE); //MeV
  gReaction.SetExcitation4(excit); //MeV
  double E = gReaction.GetKinematicLine3()->Eval(angle/deg);
  E = ElossTarget.Slow( E ,gTargetThick/2., ElossAngle); // this angle is with respect to the target or detector normal
  E = ElossSilicon.Slow( E ,gSiDeadLayerThick, ElossAngle);

  return E;

}<|MERGE_RESOLUTION|>--- conflicted
+++ resolved
@@ -889,18 +889,9 @@
   //cout << " Extracting: " << det << " " << strip << " " << hyperstrip << endl ;
 
 	// All in mm
-<<<<<<< HEAD
-//by Shuya 180320
-  //double INNERBARREL_PCB_Width  = 27.76;
-  double INNERBARREL_PCB_Width  = 27.1;
-  double INNERBARREL_ActiveWafer_Length = 94.80;
-  //double INNERBARREL_ActiveWafer_Width = 24.0;
-  double INNERBARREL_ActiveWafer_Width = 22.2;
-=======
   double INNERBARREL_PCB_Width  = 27.10;
   double INNERBARREL_ActiveWafer_Length = 94.80;
   double INNERBARREL_ActiveWafer_Width = 22.6;
->>>>>>> 4a24acc0
   double StripPitch = INNERBARREL_ActiveWafer_Width/4.0;
   //Calculate the hit position as if it hits detector 3 (at 12 o'clock i.e. perpendicular on the positive y-axis)
   double Z = (0.5*INNERBARREL_ActiveWafer_Length) * (pos);
