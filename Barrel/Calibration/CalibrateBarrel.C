--- conflicted
+++ resolved
@@ -73,24 +73,17 @@
 
 
 // MAIN
-<<<<<<< HEAD
 //void CalibrateBarrel(TString tripleAlphaFileName="/home/shuyaota/midas2nptool/root/EXPT5/R1_0.root",
 void CalibrateBarrel(TString tripleAlphaFileName="/home/shuyaota/midas2nptool/root/EXPT5/ER395_0.root",
 //void CalibrateBarrel(TString tripleAlphaFileName="/home/shuyaota/midas2nptool/root/EXPT5_New170725/R1_0.root",
 //void CalibrateBarrel(TString tripleAlphaFileName="/media/gchristian/HD1/T4T/root/EXPT6/ER29_1.root",
 					           TString pathToMatchsticks="/home/shuyaota/nptool/Projects/T40/Calibration/Matchsticks_Calib.txt",
 									 	 TString pathToFittingBounds="./FittingBounds.txt"){
+									 	 //TString pathToFittingBounds="/home/rw00227/nptool/Projects/T40/calibration/FittingBoundsER230.txt"){
 
   //generate the outputFileName
   TString plotsFileName="./ER29_1_inspectBarrelHisto.root";
-=======
-void CalibrateBarrel(TString tripleAlphaFileName="/home/rw00227/feps/T40data/TapeData/EXPT1/ER230_0.root",
-					           TString pathToMatchsticks="/home/rw00227/nptool/Projects/T40/calibration/Matchsticks_Calib.txt",
-									 	 TString pathToFittingBounds="/home/rw00227/nptool/Projects/T40/calibration/FittingBoundsER230.txt"){
-
-  //generate the outputFileName
-  TString plotsFileName="./calibration/ER230_0_inspectBarrelHisto.root";
->>>>>>> d396f57c
+  //TString plotsFileName="./calibration/ER230_0_inspectBarrelHisto.root";
 
   //global variable
   gELossAlphaInSi = new NPL::EnergyLoss("He4_Si.SRIM","SRIM",100);
@@ -130,18 +123,7 @@
 
     for (int strip=1; strip<=4; strip++){
       gStripNumber = strip ;
-<<<<<<< HEAD
-		//by Shuya 170811
-		//if ((detector==2 && strip==4) || (detector==4 && strip ==2)|| (detector==4 && strip ==3) || (detector== 7 && strip ==1) || (detector== 7 && strip ==3) || (detector== 7 && strip ==4) || (detector== 8)
-		if ((detector==1 && strip==3) || (detector==3) || (detector==5 && strip ==1)|| (detector==5 && strip ==3) || (detector== 6 && strip ==2) || (detector== 7 && strip ==3)
-
-
-/*|| (detector==3) ||
-			    (detector==5 && strip==1) || (detector==5 && strip==3) ||
-			    (detector==6 && strip==2) || (detector==7 && strip==3)*/) {
-=======
 			if ((detector==1 && strip==3) || (detector==3) || (detector==5 && strip==1) || (detector==5 && strip==3) || (detector==6 && strip==2) || (detector==7 && strip==3)) {
->>>>>>> d396f57c
 				cout << "Detector " << detector << " and Strip " << strip << " is a broken channel. Skipping..." << endl;
 				continue;
 			}
